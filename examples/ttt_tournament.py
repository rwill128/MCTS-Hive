--- conflicted
+++ resolved
@@ -231,13 +231,9 @@
         "iter300": {"num_iterations": 300, "max_depth": 9, "c_param": 1.4, "forced_check_depth": 0},
         "iter400": {"num_iterations": 400, "max_depth": 9, "c_param": 1.4, "forced_check_depth": 0},
         "iter600": {"num_iterations": 600, "max_depth": 9, "c_param": 1.4, "forced_check_depth": 0},
-<<<<<<< HEAD
-        # "iter6000": {"num_iterations": 6000, "max_depth": 9, "c_param": 1.4, "forced_check_depth": 0},
-=======
         "iter6000": {"num_iterations": 6000, "max_depth": 9, "c_param": 1.4, "forced_check_depth": 0},
         "iter1000": {"num_iterations": 1000, "max_depth": 9, "c_param": 1.4, "forced_check_depth": 0},
         "c1":      {"num_iterations": 200, "max_depth": 9, "c_param": 1.0, "forced_check_depth": 0},
->>>>>>> 7492981a
         "c2":      {"num_iterations": 200, "max_depth": 9, "c_param": 2.0, "forced_check_depth": 0},
         "c3":      {"num_iterations": 200, "max_depth": 9, "c_param": 3.0, "forced_check_depth": 0},
         "perfect": {"type": "perfect"},
